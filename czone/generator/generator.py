--- conflicted
+++ resolved
@@ -432,14 +432,8 @@
         else:
             #TODO: switch to batching/add a flag to control whether or not to batch generation
             coords = gen_p_substrate(
-<<<<<<< HEAD
                 np.max(bbox, axis=0) - np.min(bbox, axis=0), self.min_dist, self.density, rng=self.rng, **kwargs)
-            self._old_result = (coords, np.ones(coords.shape[0]) * self.species)
-=======
-                np.max(bbox, axis=0) - np.min(bbox, axis=0), self.min_dist, self.density, **kwargs)
-            
             self._old_result = (coords + np.min(bbox, axis=0), np.ones(coords.shape[0]) * self.species)
->>>>>>> 075cac0a
             return self.old_result
 
 
